--- conflicted
+++ resolved
@@ -65,11 +65,7 @@
         {
             return underlying.ListContainer(dnsName, location);
         }
-<<<<<<< HEAD
-        
-=======
-
->>>>>>> a76ead9f
+		
         public Task CreateContainer(ClusterCreateParametersV2 details)
         {
             this.LastCreateRequest = details;
