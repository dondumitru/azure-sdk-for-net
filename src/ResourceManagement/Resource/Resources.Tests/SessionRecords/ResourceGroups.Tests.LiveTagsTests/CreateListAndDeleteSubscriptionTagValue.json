{
  "Entries": [
    {
<<<<<<< HEAD
      "RequestUri": "/subscriptions/45c0ad46-ae3f-493e-91ce-9297e0953fc1/tagNames/csmtg6020?api-version=2015-11-01",
      "EncodedRequestUri": "L3N1YnNjcmlwdGlvbnMvNDVjMGFkNDYtYWUzZi00OTNlLTkxY2UtOTI5N2UwOTUzZmMxL3RhZ05hbWVzL2NzbXRnNjAyMD9hcGktdmVyc2lvbj0yMDE1LTExLTAx",
=======
      "RequestUri": "/subscriptions/38b598fc-e57a-423f-b2e7-dc0ddb631f1f/tagNames/csmtg2933?api-version=2016-02-01",
      "EncodedRequestUri": "L3N1YnNjcmlwdGlvbnMvMzhiNTk4ZmMtZTU3YS00MjNmLWIyZTctZGMwZGRiNjMxZjFmL3RhZ05hbWVzL2NzbXRnMjkzMz9hcGktdmVyc2lvbj0yMDE2LTAyLTAx",
>>>>>>> 4aecb5af
      "RequestMethod": "PUT",
      "RequestBody": "",
      "RequestHeaders": {
        "User-Agent": [
          "Microsoft.Azure.Management.Resources.ResourceManagementClient/2.0.0.0"
        ]
      },
<<<<<<< HEAD
      "ResponseBody": "{\r\n  \"id\": \"/subscriptions/45c0ad46-ae3f-493e-91ce-9297e0953fc1/tagNames/csmtg6020\",\r\n  \"tagName\": \"csmtg6020\",\r\n  \"count\": {\r\n    \"type\": \"Total\",\r\n    \"value\": 0\r\n  },\r\n  \"values\": []\r\n}",
=======
      "ResponseBody": "{\r\n  \"id\": \"/subscriptions/38b598fc-e57a-423f-b2e7-dc0ddb631f1f/tagNames/csmtg2933\",\r\n  \"tagName\": \"csmtg2933\",\r\n  \"count\": {\r\n    \"type\": \"Total\",\r\n    \"value\": 0\r\n  },\r\n  \"values\": []\r\n}",
>>>>>>> 4aecb5af
      "ResponseHeaders": {
        "Content-Length": [
          "148"
        ],
        "Content-Type": [
          "application/json; charset=utf-8"
        ],
        "Expires": [
          "-1"
        ],
        "Pragma": [
          "no-cache"
        ],
        "x-ms-ratelimit-remaining-subscription-writes": [
<<<<<<< HEAD
          "1199"
        ],
        "x-ms-request-id": [
          "29ca05bb-ceed-4c4d-92b3-d3050a7a45ef"
        ],
        "x-ms-correlation-request-id": [
          "29ca05bb-ceed-4c4d-92b3-d3050a7a45ef"
        ],
        "x-ms-routing-request-id": [
          "CENTRALUS:20160124T000956Z:29ca05bb-ceed-4c4d-92b3-d3050a7a45ef"
=======
          "1198"
        ],
        "x-ms-request-id": [
          "43fab70c-fff1-425b-9181-b025bd3eea76"
        ],
        "x-ms-correlation-request-id": [
          "43fab70c-fff1-425b-9181-b025bd3eea76"
        ],
        "x-ms-routing-request-id": [
          "CENTRALUS:20160308T032033Z:43fab70c-fff1-425b-9181-b025bd3eea76"
>>>>>>> 4aecb5af
        ],
        "Strict-Transport-Security": [
          "max-age=31536000; includeSubDomains"
        ],
        "Cache-Control": [
          "no-cache"
        ],
        "Date": [
<<<<<<< HEAD
          "Sun, 24 Jan 2016 00:09:56 GMT"
=======
          "Tue, 08 Mar 2016 03:20:32 GMT"
>>>>>>> 4aecb5af
        ]
      },
      "StatusCode": 201
    },
    {
<<<<<<< HEAD
      "RequestUri": "/subscriptions/45c0ad46-ae3f-493e-91ce-9297e0953fc1/tagNames/csmtg6020/tagValues/csmtgv1696?api-version=2015-11-01",
      "EncodedRequestUri": "L3N1YnNjcmlwdGlvbnMvNDVjMGFkNDYtYWUzZi00OTNlLTkxY2UtOTI5N2UwOTUzZmMxL3RhZ05hbWVzL2NzbXRnNjAyMC90YWdWYWx1ZXMvY3NtdGd2MTY5Nj9hcGktdmVyc2lvbj0yMDE1LTExLTAx",
=======
      "RequestUri": "/subscriptions/38b598fc-e57a-423f-b2e7-dc0ddb631f1f/tagNames/csmtg2933/tagValues/csmtgv3540?api-version=2016-02-01",
      "EncodedRequestUri": "L3N1YnNjcmlwdGlvbnMvMzhiNTk4ZmMtZTU3YS00MjNmLWIyZTctZGMwZGRiNjMxZjFmL3RhZ05hbWVzL2NzbXRnMjkzMy90YWdWYWx1ZXMvY3NtdGd2MzU0MD9hcGktdmVyc2lvbj0yMDE2LTAyLTAx",
>>>>>>> 4aecb5af
      "RequestMethod": "PUT",
      "RequestBody": "",
      "RequestHeaders": {
        "User-Agent": [
          "Microsoft.Azure.Management.Resources.ResourceManagementClient/2.0.0.0"
        ]
      },
<<<<<<< HEAD
      "ResponseBody": "{\r\n  \"id\": \"/subscriptions/45c0ad46-ae3f-493e-91ce-9297e0953fc1/tagNames/csmtg6020/tagValues/csmtgv1696\",\r\n  \"tagValue\": \"csmtgv1696\",\r\n  \"count\": {\r\n    \"type\": \"Total\",\r\n    \"value\": 0\r\n  }\r\n}",
=======
      "ResponseBody": "{\r\n  \"id\": \"/subscriptions/38b598fc-e57a-423f-b2e7-dc0ddb631f1f/tagNames/csmtg2933/tagValues/csmtgv3540\",\r\n  \"tagValue\": \"csmtgv3540\",\r\n  \"count\": {\r\n    \"type\": \"Total\",\r\n    \"value\": 0\r\n  }\r\n}",
>>>>>>> 4aecb5af
      "ResponseHeaders": {
        "Content-Length": [
          "159"
        ],
        "Content-Type": [
          "application/json; charset=utf-8"
        ],
        "Expires": [
          "-1"
        ],
        "Pragma": [
          "no-cache"
        ],
        "x-ms-ratelimit-remaining-subscription-writes": [
<<<<<<< HEAD
          "1198"
        ],
        "x-ms-request-id": [
          "58de51c6-73d6-4957-98f1-a4d6cac4badc"
        ],
        "x-ms-correlation-request-id": [
          "58de51c6-73d6-4957-98f1-a4d6cac4badc"
        ],
        "x-ms-routing-request-id": [
          "CENTRALUS:20160124T000957Z:58de51c6-73d6-4957-98f1-a4d6cac4badc"
=======
          "1197"
        ],
        "x-ms-request-id": [
          "a828efab-132c-402e-937a-ebb6414c9168"
        ],
        "x-ms-correlation-request-id": [
          "a828efab-132c-402e-937a-ebb6414c9168"
        ],
        "x-ms-routing-request-id": [
          "CENTRALUS:20160308T032033Z:a828efab-132c-402e-937a-ebb6414c9168"
>>>>>>> 4aecb5af
        ],
        "Strict-Transport-Security": [
          "max-age=31536000; includeSubDomains"
        ],
        "Cache-Control": [
          "no-cache"
        ],
        "Date": [
<<<<<<< HEAD
          "Sun, 24 Jan 2016 00:09:57 GMT"
=======
          "Tue, 08 Mar 2016 03:20:33 GMT"
>>>>>>> 4aecb5af
        ]
      },
      "StatusCode": 201
    },
    {
<<<<<<< HEAD
      "RequestUri": "/subscriptions/45c0ad46-ae3f-493e-91ce-9297e0953fc1/tagNames?api-version=2015-11-01",
      "EncodedRequestUri": "L3N1YnNjcmlwdGlvbnMvNDVjMGFkNDYtYWUzZi00OTNlLTkxY2UtOTI5N2UwOTUzZmMxL3RhZ05hbWVzP2FwaS12ZXJzaW9uPTIwMTUtMTEtMDE=",
=======
      "RequestUri": "/subscriptions/38b598fc-e57a-423f-b2e7-dc0ddb631f1f/tagNames?api-version=2016-02-01",
      "EncodedRequestUri": "L3N1YnNjcmlwdGlvbnMvMzhiNTk4ZmMtZTU3YS00MjNmLWIyZTctZGMwZGRiNjMxZjFmL3RhZ05hbWVzP2FwaS12ZXJzaW9uPTIwMTYtMDItMDE=",
>>>>>>> 4aecb5af
      "RequestMethod": "GET",
      "RequestBody": "",
      "RequestHeaders": {
        "User-Agent": [
          "Microsoft.Azure.Management.Resources.ResourceManagementClient/2.0.0.0"
        ]
      },
<<<<<<< HEAD
      "ResponseBody": "{\r\n  \"value\": [\r\n    {\r\n      \"id\": \"/subscriptions/45c0ad46-ae3f-493e-91ce-9297e0953fc1/tagNames/502f9887-4b99-4053-8f9a-fe6817de714c\",\r\n      \"tagName\": \"502f9887-4b99-4053-8f9a-fe6817de714c\",\r\n      \"count\": {\r\n        \"type\": \"Total\",\r\n        \"value\": 0\r\n      },\r\n      \"values\": [\r\n        {\r\n          \"id\": \"/subscriptions/45c0ad46-ae3f-493e-91ce-9297e0953fc1/tagNames/502f9887-4b99-4053-8f9a-fe6817de714c/tagValues/5f58900b-5e9c-4f9b-a290-3abe5f77c97a\",\r\n          \"tagValue\": \"5f58900b-5e9c-4f9b-a290-3abe5f77c97a\",\r\n          \"count\": {\r\n            \"type\": \"Total\",\r\n            \"value\": 0\r\n          }\r\n        }\r\n      ]\r\n    },\r\n    {\r\n      \"id\": \"/subscriptions/45c0ad46-ae3f-493e-91ce-9297e0953fc1/tagNames/csmtg6020\",\r\n      \"tagName\": \"csmtg6020\",\r\n      \"count\": {\r\n        \"type\": \"Total\",\r\n        \"value\": 0\r\n      },\r\n      \"values\": [\r\n        {\r\n          \"id\": \"/subscriptions/45c0ad46-ae3f-493e-91ce-9297e0953fc1/tagNames/csmtg6020/tagValues/csmtgv1696\",\r\n          \"tagValue\": \"csmtgv1696\",\r\n          \"count\": {\r\n            \"type\": \"Total\",\r\n            \"value\": 0\r\n          }\r\n        }\r\n      ]\r\n    }\r\n  ]\r\n}",
      "ResponseHeaders": {
        "Content-Length": [
          "760"
=======
      "ResponseBody": "{\r\n  \"value\": [\r\n    {\r\n      \"id\": \"/subscriptions/38b598fc-e57a-423f-b2e7-dc0ddb631f1f/tagNames/blah\",\r\n      \"tagName\": \"blah\",\r\n      \"count\": {\r\n        \"type\": \"Total\",\r\n        \"value\": 0\r\n      },\r\n      \"values\": [\r\n        {\r\n          \"id\": \"/subscriptions/38b598fc-e57a-423f-b2e7-dc0ddb631f1f/tagNames/blah/tagValues/sdfds\",\r\n          \"tagValue\": \"sdfds\",\r\n          \"count\": {\r\n            \"type\": \"Total\",\r\n            \"value\": 0\r\n          }\r\n        },\r\n        {\r\n          \"id\": \"/subscriptions/38b598fc-e57a-423f-b2e7-dc0ddb631f1f/tagNames/blah/tagValues/sdfdssda\",\r\n          \"tagValue\": \"sdfdssda\",\r\n          \"count\": {\r\n            \"type\": \"Total\",\r\n            \"value\": 0\r\n          }\r\n        }\r\n      ]\r\n    },\r\n    {\r\n      \"id\": \"/subscriptions/38b598fc-e57a-423f-b2e7-dc0ddb631f1f/tagNames/csmtg2933\",\r\n      \"tagName\": \"csmtg2933\",\r\n      \"count\": {\r\n        \"type\": \"Total\",\r\n        \"value\": 0\r\n      },\r\n      \"values\": [\r\n        {\r\n          \"id\": \"/subscriptions/38b598fc-e57a-423f-b2e7-dc0ddb631f1f/tagNames/csmtg2933/tagValues/csmtgv3540\",\r\n          \"tagValue\": \"csmtgv3540\",\r\n          \"count\": {\r\n            \"type\": \"Total\",\r\n            \"value\": 0\r\n          }\r\n        }\r\n      ]\r\n    },\r\n    {\r\n      \"id\": \"/subscriptions/38b598fc-e57a-423f-b2e7-dc0ddb631f1f/tagNames/dsfsdf\",\r\n      \"tagName\": \"dsfsdf\",\r\n      \"count\": {\r\n        \"type\": \"Total\",\r\n        \"value\": 0\r\n      },\r\n      \"values\": [\r\n        {\r\n          \"id\": \"/subscriptions/38b598fc-e57a-423f-b2e7-dc0ddb631f1f/tagNames/dsfsdf/tagValues/sdaxfasd\",\r\n          \"tagValue\": \"sdaxfasd\",\r\n          \"count\": {\r\n            \"type\": \"Total\",\r\n            \"value\": 0\r\n          }\r\n        }\r\n      ]\r\n    },\r\n    {\r\n      \"id\": \"/subscriptions/38b598fc-e57a-423f-b2e7-dc0ddb631f1f/tagNames/xplatResourceGroupTag2976\",\r\n      \"tagName\": \"xplatResourceGroupTag2976\",\r\n      \"count\": {\r\n        \"type\": \"Total\",\r\n        \"value\": 0\r\n      },\r\n      \"values\": [\r\n        {\r\n          \"id\": \"/subscriptions/38b598fc-e57a-423f-b2e7-dc0ddb631f1f/tagNames/xplatResourceGroupTag2976/tagValues/fooValue\",\r\n          \"tagValue\": \"fooValue\",\r\n          \"count\": {\r\n            \"type\": \"Total\",\r\n            \"value\": 0\r\n          }\r\n        }\r\n      ]\r\n    },\r\n    {\r\n      \"id\": \"/subscriptions/38b598fc-e57a-423f-b2e7-dc0ddb631f1f/tagNames/xplatResourceTag6005\",\r\n      \"tagName\": \"xplatResourceTag6005\",\r\n      \"count\": {\r\n        \"type\": \"Total\",\r\n        \"value\": 0\r\n      },\r\n      \"values\": [\r\n        {\r\n          \"id\": \"/subscriptions/38b598fc-e57a-423f-b2e7-dc0ddb631f1f/tagNames/xplatResourceTag6005/tagValues/fooValue\",\r\n          \"tagValue\": \"fooValue\",\r\n          \"count\": {\r\n            \"type\": \"Total\",\r\n            \"value\": 0\r\n          }\r\n        }\r\n      ]\r\n    },\r\n    {\r\n      \"id\": \"/subscriptions/38b598fc-e57a-423f-b2e7-dc0ddb631f1f/tagNames/xplatResourceGroupTag5214\",\r\n      \"tagName\": \"xplatResourceGroupTag5214\",\r\n      \"count\": {\r\n        \"type\": \"Total\",\r\n        \"value\": 0\r\n      },\r\n      \"values\": []\r\n    },\r\n    {\r\n      \"id\": \"/subscriptions/38b598fc-e57a-423f-b2e7-dc0ddb631f1f/tagNames/xplatResourceTag4004\",\r\n      \"tagName\": \"xplatResourceTag4004\",\r\n      \"count\": {\r\n        \"type\": \"Total\",\r\n        \"value\": 0\r\n      },\r\n      \"values\": []\r\n    }\r\n  ]\r\n}",
      "ResponseHeaders": {
        "Content-Length": [
          "2089"
>>>>>>> 4aecb5af
        ],
        "Content-Type": [
          "application/json; charset=utf-8"
        ],
        "Expires": [
          "-1"
        ],
        "Pragma": [
          "no-cache"
        ],
        "x-ms-ratelimit-remaining-subscription-reads": [
<<<<<<< HEAD
          "14970"
        ],
        "x-ms-request-id": [
          "dcbfa45f-a535-402c-b2df-863fcca00884"
        ],
        "x-ms-correlation-request-id": [
          "dcbfa45f-a535-402c-b2df-863fcca00884"
        ],
        "x-ms-routing-request-id": [
          "CENTRALUS:20160124T000957Z:dcbfa45f-a535-402c-b2df-863fcca00884"
=======
          "14989"
        ],
        "x-ms-request-id": [
          "06297cec-35b7-444f-be98-f7e10fed0e62"
        ],
        "x-ms-correlation-request-id": [
          "06297cec-35b7-444f-be98-f7e10fed0e62"
        ],
        "x-ms-routing-request-id": [
          "CENTRALUS:20160308T032033Z:06297cec-35b7-444f-be98-f7e10fed0e62"
>>>>>>> 4aecb5af
        ],
        "Strict-Transport-Security": [
          "max-age=31536000; includeSubDomains"
        ],
        "Cache-Control": [
          "no-cache"
        ],
        "Date": [
<<<<<<< HEAD
          "Sun, 24 Jan 2016 00:09:57 GMT"
=======
          "Tue, 08 Mar 2016 03:20:33 GMT"
>>>>>>> 4aecb5af
        ]
      },
      "StatusCode": 200
    },
    {
<<<<<<< HEAD
      "RequestUri": "/subscriptions/45c0ad46-ae3f-493e-91ce-9297e0953fc1/tagNames/csmtg6020/tagValues/csmtgv1696?api-version=2015-11-01",
      "EncodedRequestUri": "L3N1YnNjcmlwdGlvbnMvNDVjMGFkNDYtYWUzZi00OTNlLTkxY2UtOTI5N2UwOTUzZmMxL3RhZ05hbWVzL2NzbXRnNjAyMC90YWdWYWx1ZXMvY3NtdGd2MTY5Nj9hcGktdmVyc2lvbj0yMDE1LTExLTAx",
=======
      "RequestUri": "/subscriptions/38b598fc-e57a-423f-b2e7-dc0ddb631f1f/tagNames/csmtg2933/tagValues/csmtgv3540?api-version=2016-02-01",
      "EncodedRequestUri": "L3N1YnNjcmlwdGlvbnMvMzhiNTk4ZmMtZTU3YS00MjNmLWIyZTctZGMwZGRiNjMxZjFmL3RhZ05hbWVzL2NzbXRnMjkzMy90YWdWYWx1ZXMvY3NtdGd2MzU0MD9hcGktdmVyc2lvbj0yMDE2LTAyLTAx",
>>>>>>> 4aecb5af
      "RequestMethod": "DELETE",
      "RequestBody": "",
      "RequestHeaders": {
        "User-Agent": [
          "Microsoft.Azure.Management.Resources.ResourceManagementClient/2.0.0.0"
        ]
      },
      "ResponseBody": "",
      "ResponseHeaders": {
        "Content-Length": [
          "0"
        ],
        "Expires": [
          "-1"
        ],
        "Pragma": [
          "no-cache"
        ],
        "x-ms-ratelimit-remaining-subscription-writes": [
<<<<<<< HEAD
          "1197"
        ],
        "x-ms-request-id": [
          "c6741af3-7ee9-46f7-9a35-a1422f6e25e5"
        ],
        "x-ms-correlation-request-id": [
          "c6741af3-7ee9-46f7-9a35-a1422f6e25e5"
        ],
        "x-ms-routing-request-id": [
          "CENTRALUS:20160124T000957Z:c6741af3-7ee9-46f7-9a35-a1422f6e25e5"
=======
          "1196"
        ],
        "x-ms-request-id": [
          "d556254d-5db2-494b-9abc-99c689bb9b3d"
        ],
        "x-ms-correlation-request-id": [
          "d556254d-5db2-494b-9abc-99c689bb9b3d"
        ],
        "x-ms-routing-request-id": [
          "CENTRALUS:20160308T032034Z:d556254d-5db2-494b-9abc-99c689bb9b3d"
>>>>>>> 4aecb5af
        ],
        "Strict-Transport-Security": [
          "max-age=31536000; includeSubDomains"
        ],
        "Cache-Control": [
          "no-cache"
        ],
        "Date": [
<<<<<<< HEAD
          "Sun, 24 Jan 2016 00:09:57 GMT"
=======
          "Tue, 08 Mar 2016 03:20:33 GMT"
>>>>>>> 4aecb5af
        ]
      },
      "StatusCode": 200
    },
    {
<<<<<<< HEAD
      "RequestUri": "/subscriptions/45c0ad46-ae3f-493e-91ce-9297e0953fc1/tagNames/csmtg6020?api-version=2015-11-01",
      "EncodedRequestUri": "L3N1YnNjcmlwdGlvbnMvNDVjMGFkNDYtYWUzZi00OTNlLTkxY2UtOTI5N2UwOTUzZmMxL3RhZ05hbWVzL2NzbXRnNjAyMD9hcGktdmVyc2lvbj0yMDE1LTExLTAx",
=======
      "RequestUri": "/subscriptions/38b598fc-e57a-423f-b2e7-dc0ddb631f1f/tagNames/csmtg2933?api-version=2016-02-01",
      "EncodedRequestUri": "L3N1YnNjcmlwdGlvbnMvMzhiNTk4ZmMtZTU3YS00MjNmLWIyZTctZGMwZGRiNjMxZjFmL3RhZ05hbWVzL2NzbXRnMjkzMz9hcGktdmVyc2lvbj0yMDE2LTAyLTAx",
>>>>>>> 4aecb5af
      "RequestMethod": "DELETE",
      "RequestBody": "",
      "RequestHeaders": {
        "User-Agent": [
          "Microsoft.Azure.Management.Resources.ResourceManagementClient/2.0.0.0"
        ]
      },
      "ResponseBody": "",
      "ResponseHeaders": {
        "Content-Length": [
          "0"
        ],
        "Expires": [
          "-1"
        ],
        "Pragma": [
          "no-cache"
        ],
        "x-ms-ratelimit-remaining-subscription-writes": [
<<<<<<< HEAD
          "1196"
        ],
        "x-ms-request-id": [
          "9a1d0b8d-408d-4953-a26f-b257c4803808"
        ],
        "x-ms-correlation-request-id": [
          "9a1d0b8d-408d-4953-a26f-b257c4803808"
        ],
        "x-ms-routing-request-id": [
          "CENTRALUS:20160124T000958Z:9a1d0b8d-408d-4953-a26f-b257c4803808"
=======
          "1195"
        ],
        "x-ms-request-id": [
          "39f8c982-6736-4515-adae-eac92f066b91"
        ],
        "x-ms-correlation-request-id": [
          "39f8c982-6736-4515-adae-eac92f066b91"
        ],
        "x-ms-routing-request-id": [
          "CENTRALUS:20160308T032034Z:39f8c982-6736-4515-adae-eac92f066b91"
>>>>>>> 4aecb5af
        ],
        "Strict-Transport-Security": [
          "max-age=31536000; includeSubDomains"
        ],
        "Cache-Control": [
          "no-cache"
        ],
        "Date": [
<<<<<<< HEAD
          "Sun, 24 Jan 2016 00:09:58 GMT"
=======
          "Tue, 08 Mar 2016 03:20:34 GMT"
>>>>>>> 4aecb5af
        ]
      },
      "StatusCode": 200
    }
  ],
  "Names": {
    "CreateListAndDeleteSubscriptionTagValue": [
<<<<<<< HEAD
      "csmtg6020",
      "csmtgv1696"
    ]
  },
  "Variables": {
    "SubscriptionId": "45c0ad46-ae3f-493e-91ce-9297e0953fc1"
=======
      "csmtg2933",
      "csmtgv3540"
    ]
  },
  "Variables": {
    "SubscriptionId": "38b598fc-e57a-423f-b2e7-dc0ddb631f1f"
>>>>>>> 4aecb5af
  }
}<|MERGE_RESOLUTION|>--- conflicted
+++ resolved
@@ -1,13 +1,8 @@
 {
   "Entries": [
     {
-<<<<<<< HEAD
-      "RequestUri": "/subscriptions/45c0ad46-ae3f-493e-91ce-9297e0953fc1/tagNames/csmtg6020?api-version=2015-11-01",
-      "EncodedRequestUri": "L3N1YnNjcmlwdGlvbnMvNDVjMGFkNDYtYWUzZi00OTNlLTkxY2UtOTI5N2UwOTUzZmMxL3RhZ05hbWVzL2NzbXRnNjAyMD9hcGktdmVyc2lvbj0yMDE1LTExLTAx",
-=======
       "RequestUri": "/subscriptions/38b598fc-e57a-423f-b2e7-dc0ddb631f1f/tagNames/csmtg2933?api-version=2016-02-01",
       "EncodedRequestUri": "L3N1YnNjcmlwdGlvbnMvMzhiNTk4ZmMtZTU3YS00MjNmLWIyZTctZGMwZGRiNjMxZjFmL3RhZ05hbWVzL2NzbXRnMjkzMz9hcGktdmVyc2lvbj0yMDE2LTAyLTAx",
->>>>>>> 4aecb5af
       "RequestMethod": "PUT",
       "RequestBody": "",
       "RequestHeaders": {
@@ -15,11 +10,7 @@
           "Microsoft.Azure.Management.Resources.ResourceManagementClient/2.0.0.0"
         ]
       },
-<<<<<<< HEAD
-      "ResponseBody": "{\r\n  \"id\": \"/subscriptions/45c0ad46-ae3f-493e-91ce-9297e0953fc1/tagNames/csmtg6020\",\r\n  \"tagName\": \"csmtg6020\",\r\n  \"count\": {\r\n    \"type\": \"Total\",\r\n    \"value\": 0\r\n  },\r\n  \"values\": []\r\n}",
-=======
       "ResponseBody": "{\r\n  \"id\": \"/subscriptions/38b598fc-e57a-423f-b2e7-dc0ddb631f1f/tagNames/csmtg2933\",\r\n  \"tagName\": \"csmtg2933\",\r\n  \"count\": {\r\n    \"type\": \"Total\",\r\n    \"value\": 0\r\n  },\r\n  \"values\": []\r\n}",
->>>>>>> 4aecb5af
       "ResponseHeaders": {
         "Content-Length": [
           "148"
@@ -34,18 +25,6 @@
           "no-cache"
         ],
         "x-ms-ratelimit-remaining-subscription-writes": [
-<<<<<<< HEAD
-          "1199"
-        ],
-        "x-ms-request-id": [
-          "29ca05bb-ceed-4c4d-92b3-d3050a7a45ef"
-        ],
-        "x-ms-correlation-request-id": [
-          "29ca05bb-ceed-4c4d-92b3-d3050a7a45ef"
-        ],
-        "x-ms-routing-request-id": [
-          "CENTRALUS:20160124T000956Z:29ca05bb-ceed-4c4d-92b3-d3050a7a45ef"
-=======
           "1198"
         ],
         "x-ms-request-id": [
@@ -56,32 +35,22 @@
         ],
         "x-ms-routing-request-id": [
           "CENTRALUS:20160308T032033Z:43fab70c-fff1-425b-9181-b025bd3eea76"
->>>>>>> 4aecb5af
-        ],
-        "Strict-Transport-Security": [
-          "max-age=31536000; includeSubDomains"
-        ],
-        "Cache-Control": [
-          "no-cache"
-        ],
-        "Date": [
-<<<<<<< HEAD
-          "Sun, 24 Jan 2016 00:09:56 GMT"
-=======
+        ],
+        "Strict-Transport-Security": [
+          "max-age=31536000; includeSubDomains"
+        ],
+        "Cache-Control": [
+          "no-cache"
+        ],
+        "Date": [
           "Tue, 08 Mar 2016 03:20:32 GMT"
->>>>>>> 4aecb5af
         ]
       },
       "StatusCode": 201
     },
     {
-<<<<<<< HEAD
-      "RequestUri": "/subscriptions/45c0ad46-ae3f-493e-91ce-9297e0953fc1/tagNames/csmtg6020/tagValues/csmtgv1696?api-version=2015-11-01",
-      "EncodedRequestUri": "L3N1YnNjcmlwdGlvbnMvNDVjMGFkNDYtYWUzZi00OTNlLTkxY2UtOTI5N2UwOTUzZmMxL3RhZ05hbWVzL2NzbXRnNjAyMC90YWdWYWx1ZXMvY3NtdGd2MTY5Nj9hcGktdmVyc2lvbj0yMDE1LTExLTAx",
-=======
       "RequestUri": "/subscriptions/38b598fc-e57a-423f-b2e7-dc0ddb631f1f/tagNames/csmtg2933/tagValues/csmtgv3540?api-version=2016-02-01",
       "EncodedRequestUri": "L3N1YnNjcmlwdGlvbnMvMzhiNTk4ZmMtZTU3YS00MjNmLWIyZTctZGMwZGRiNjMxZjFmL3RhZ05hbWVzL2NzbXRnMjkzMy90YWdWYWx1ZXMvY3NtdGd2MzU0MD9hcGktdmVyc2lvbj0yMDE2LTAyLTAx",
->>>>>>> 4aecb5af
       "RequestMethod": "PUT",
       "RequestBody": "",
       "RequestHeaders": {
@@ -89,11 +58,7 @@
           "Microsoft.Azure.Management.Resources.ResourceManagementClient/2.0.0.0"
         ]
       },
-<<<<<<< HEAD
-      "ResponseBody": "{\r\n  \"id\": \"/subscriptions/45c0ad46-ae3f-493e-91ce-9297e0953fc1/tagNames/csmtg6020/tagValues/csmtgv1696\",\r\n  \"tagValue\": \"csmtgv1696\",\r\n  \"count\": {\r\n    \"type\": \"Total\",\r\n    \"value\": 0\r\n  }\r\n}",
-=======
       "ResponseBody": "{\r\n  \"id\": \"/subscriptions/38b598fc-e57a-423f-b2e7-dc0ddb631f1f/tagNames/csmtg2933/tagValues/csmtgv3540\",\r\n  \"tagValue\": \"csmtgv3540\",\r\n  \"count\": {\r\n    \"type\": \"Total\",\r\n    \"value\": 0\r\n  }\r\n}",
->>>>>>> 4aecb5af
       "ResponseHeaders": {
         "Content-Length": [
           "159"
@@ -108,18 +73,6 @@
           "no-cache"
         ],
         "x-ms-ratelimit-remaining-subscription-writes": [
-<<<<<<< HEAD
-          "1198"
-        ],
-        "x-ms-request-id": [
-          "58de51c6-73d6-4957-98f1-a4d6cac4badc"
-        ],
-        "x-ms-correlation-request-id": [
-          "58de51c6-73d6-4957-98f1-a4d6cac4badc"
-        ],
-        "x-ms-routing-request-id": [
-          "CENTRALUS:20160124T000957Z:58de51c6-73d6-4957-98f1-a4d6cac4badc"
-=======
           "1197"
         ],
         "x-ms-request-id": [
@@ -130,32 +83,22 @@
         ],
         "x-ms-routing-request-id": [
           "CENTRALUS:20160308T032033Z:a828efab-132c-402e-937a-ebb6414c9168"
->>>>>>> 4aecb5af
-        ],
-        "Strict-Transport-Security": [
-          "max-age=31536000; includeSubDomains"
-        ],
-        "Cache-Control": [
-          "no-cache"
-        ],
-        "Date": [
-<<<<<<< HEAD
-          "Sun, 24 Jan 2016 00:09:57 GMT"
-=======
+        ],
+        "Strict-Transport-Security": [
+          "max-age=31536000; includeSubDomains"
+        ],
+        "Cache-Control": [
+          "no-cache"
+        ],
+        "Date": [
           "Tue, 08 Mar 2016 03:20:33 GMT"
->>>>>>> 4aecb5af
         ]
       },
       "StatusCode": 201
     },
     {
-<<<<<<< HEAD
-      "RequestUri": "/subscriptions/45c0ad46-ae3f-493e-91ce-9297e0953fc1/tagNames?api-version=2015-11-01",
-      "EncodedRequestUri": "L3N1YnNjcmlwdGlvbnMvNDVjMGFkNDYtYWUzZi00OTNlLTkxY2UtOTI5N2UwOTUzZmMxL3RhZ05hbWVzP2FwaS12ZXJzaW9uPTIwMTUtMTEtMDE=",
-=======
       "RequestUri": "/subscriptions/38b598fc-e57a-423f-b2e7-dc0ddb631f1f/tagNames?api-version=2016-02-01",
       "EncodedRequestUri": "L3N1YnNjcmlwdGlvbnMvMzhiNTk4ZmMtZTU3YS00MjNmLWIyZTctZGMwZGRiNjMxZjFmL3RhZ05hbWVzP2FwaS12ZXJzaW9uPTIwMTYtMDItMDE=",
->>>>>>> 4aecb5af
       "RequestMethod": "GET",
       "RequestBody": "",
       "RequestHeaders": {
@@ -163,17 +106,10 @@
           "Microsoft.Azure.Management.Resources.ResourceManagementClient/2.0.0.0"
         ]
       },
-<<<<<<< HEAD
-      "ResponseBody": "{\r\n  \"value\": [\r\n    {\r\n      \"id\": \"/subscriptions/45c0ad46-ae3f-493e-91ce-9297e0953fc1/tagNames/502f9887-4b99-4053-8f9a-fe6817de714c\",\r\n      \"tagName\": \"502f9887-4b99-4053-8f9a-fe6817de714c\",\r\n      \"count\": {\r\n        \"type\": \"Total\",\r\n        \"value\": 0\r\n      },\r\n      \"values\": [\r\n        {\r\n          \"id\": \"/subscriptions/45c0ad46-ae3f-493e-91ce-9297e0953fc1/tagNames/502f9887-4b99-4053-8f9a-fe6817de714c/tagValues/5f58900b-5e9c-4f9b-a290-3abe5f77c97a\",\r\n          \"tagValue\": \"5f58900b-5e9c-4f9b-a290-3abe5f77c97a\",\r\n          \"count\": {\r\n            \"type\": \"Total\",\r\n            \"value\": 0\r\n          }\r\n        }\r\n      ]\r\n    },\r\n    {\r\n      \"id\": \"/subscriptions/45c0ad46-ae3f-493e-91ce-9297e0953fc1/tagNames/csmtg6020\",\r\n      \"tagName\": \"csmtg6020\",\r\n      \"count\": {\r\n        \"type\": \"Total\",\r\n        \"value\": 0\r\n      },\r\n      \"values\": [\r\n        {\r\n          \"id\": \"/subscriptions/45c0ad46-ae3f-493e-91ce-9297e0953fc1/tagNames/csmtg6020/tagValues/csmtgv1696\",\r\n          \"tagValue\": \"csmtgv1696\",\r\n          \"count\": {\r\n            \"type\": \"Total\",\r\n            \"value\": 0\r\n          }\r\n        }\r\n      ]\r\n    }\r\n  ]\r\n}",
-      "ResponseHeaders": {
-        "Content-Length": [
-          "760"
-=======
       "ResponseBody": "{\r\n  \"value\": [\r\n    {\r\n      \"id\": \"/subscriptions/38b598fc-e57a-423f-b2e7-dc0ddb631f1f/tagNames/blah\",\r\n      \"tagName\": \"blah\",\r\n      \"count\": {\r\n        \"type\": \"Total\",\r\n        \"value\": 0\r\n      },\r\n      \"values\": [\r\n        {\r\n          \"id\": \"/subscriptions/38b598fc-e57a-423f-b2e7-dc0ddb631f1f/tagNames/blah/tagValues/sdfds\",\r\n          \"tagValue\": \"sdfds\",\r\n          \"count\": {\r\n            \"type\": \"Total\",\r\n            \"value\": 0\r\n          }\r\n        },\r\n        {\r\n          \"id\": \"/subscriptions/38b598fc-e57a-423f-b2e7-dc0ddb631f1f/tagNames/blah/tagValues/sdfdssda\",\r\n          \"tagValue\": \"sdfdssda\",\r\n          \"count\": {\r\n            \"type\": \"Total\",\r\n            \"value\": 0\r\n          }\r\n        }\r\n      ]\r\n    },\r\n    {\r\n      \"id\": \"/subscriptions/38b598fc-e57a-423f-b2e7-dc0ddb631f1f/tagNames/csmtg2933\",\r\n      \"tagName\": \"csmtg2933\",\r\n      \"count\": {\r\n        \"type\": \"Total\",\r\n        \"value\": 0\r\n      },\r\n      \"values\": [\r\n        {\r\n          \"id\": \"/subscriptions/38b598fc-e57a-423f-b2e7-dc0ddb631f1f/tagNames/csmtg2933/tagValues/csmtgv3540\",\r\n          \"tagValue\": \"csmtgv3540\",\r\n          \"count\": {\r\n            \"type\": \"Total\",\r\n            \"value\": 0\r\n          }\r\n        }\r\n      ]\r\n    },\r\n    {\r\n      \"id\": \"/subscriptions/38b598fc-e57a-423f-b2e7-dc0ddb631f1f/tagNames/dsfsdf\",\r\n      \"tagName\": \"dsfsdf\",\r\n      \"count\": {\r\n        \"type\": \"Total\",\r\n        \"value\": 0\r\n      },\r\n      \"values\": [\r\n        {\r\n          \"id\": \"/subscriptions/38b598fc-e57a-423f-b2e7-dc0ddb631f1f/tagNames/dsfsdf/tagValues/sdaxfasd\",\r\n          \"tagValue\": \"sdaxfasd\",\r\n          \"count\": {\r\n            \"type\": \"Total\",\r\n            \"value\": 0\r\n          }\r\n        }\r\n      ]\r\n    },\r\n    {\r\n      \"id\": \"/subscriptions/38b598fc-e57a-423f-b2e7-dc0ddb631f1f/tagNames/xplatResourceGroupTag2976\",\r\n      \"tagName\": \"xplatResourceGroupTag2976\",\r\n      \"count\": {\r\n        \"type\": \"Total\",\r\n        \"value\": 0\r\n      },\r\n      \"values\": [\r\n        {\r\n          \"id\": \"/subscriptions/38b598fc-e57a-423f-b2e7-dc0ddb631f1f/tagNames/xplatResourceGroupTag2976/tagValues/fooValue\",\r\n          \"tagValue\": \"fooValue\",\r\n          \"count\": {\r\n            \"type\": \"Total\",\r\n            \"value\": 0\r\n          }\r\n        }\r\n      ]\r\n    },\r\n    {\r\n      \"id\": \"/subscriptions/38b598fc-e57a-423f-b2e7-dc0ddb631f1f/tagNames/xplatResourceTag6005\",\r\n      \"tagName\": \"xplatResourceTag6005\",\r\n      \"count\": {\r\n        \"type\": \"Total\",\r\n        \"value\": 0\r\n      },\r\n      \"values\": [\r\n        {\r\n          \"id\": \"/subscriptions/38b598fc-e57a-423f-b2e7-dc0ddb631f1f/tagNames/xplatResourceTag6005/tagValues/fooValue\",\r\n          \"tagValue\": \"fooValue\",\r\n          \"count\": {\r\n            \"type\": \"Total\",\r\n            \"value\": 0\r\n          }\r\n        }\r\n      ]\r\n    },\r\n    {\r\n      \"id\": \"/subscriptions/38b598fc-e57a-423f-b2e7-dc0ddb631f1f/tagNames/xplatResourceGroupTag5214\",\r\n      \"tagName\": \"xplatResourceGroupTag5214\",\r\n      \"count\": {\r\n        \"type\": \"Total\",\r\n        \"value\": 0\r\n      },\r\n      \"values\": []\r\n    },\r\n    {\r\n      \"id\": \"/subscriptions/38b598fc-e57a-423f-b2e7-dc0ddb631f1f/tagNames/xplatResourceTag4004\",\r\n      \"tagName\": \"xplatResourceTag4004\",\r\n      \"count\": {\r\n        \"type\": \"Total\",\r\n        \"value\": 0\r\n      },\r\n      \"values\": []\r\n    }\r\n  ]\r\n}",
       "ResponseHeaders": {
         "Content-Length": [
           "2089"
->>>>>>> 4aecb5af
         ],
         "Content-Type": [
           "application/json; charset=utf-8"
@@ -185,18 +121,6 @@
           "no-cache"
         ],
         "x-ms-ratelimit-remaining-subscription-reads": [
-<<<<<<< HEAD
-          "14970"
-        ],
-        "x-ms-request-id": [
-          "dcbfa45f-a535-402c-b2df-863fcca00884"
-        ],
-        "x-ms-correlation-request-id": [
-          "dcbfa45f-a535-402c-b2df-863fcca00884"
-        ],
-        "x-ms-routing-request-id": [
-          "CENTRALUS:20160124T000957Z:dcbfa45f-a535-402c-b2df-863fcca00884"
-=======
           "14989"
         ],
         "x-ms-request-id": [
@@ -207,32 +131,22 @@
         ],
         "x-ms-routing-request-id": [
           "CENTRALUS:20160308T032033Z:06297cec-35b7-444f-be98-f7e10fed0e62"
->>>>>>> 4aecb5af
-        ],
-        "Strict-Transport-Security": [
-          "max-age=31536000; includeSubDomains"
-        ],
-        "Cache-Control": [
-          "no-cache"
-        ],
-        "Date": [
-<<<<<<< HEAD
-          "Sun, 24 Jan 2016 00:09:57 GMT"
-=======
+        ],
+        "Strict-Transport-Security": [
+          "max-age=31536000; includeSubDomains"
+        ],
+        "Cache-Control": [
+          "no-cache"
+        ],
+        "Date": [
           "Tue, 08 Mar 2016 03:20:33 GMT"
->>>>>>> 4aecb5af
         ]
       },
       "StatusCode": 200
     },
     {
-<<<<<<< HEAD
-      "RequestUri": "/subscriptions/45c0ad46-ae3f-493e-91ce-9297e0953fc1/tagNames/csmtg6020/tagValues/csmtgv1696?api-version=2015-11-01",
-      "EncodedRequestUri": "L3N1YnNjcmlwdGlvbnMvNDVjMGFkNDYtYWUzZi00OTNlLTkxY2UtOTI5N2UwOTUzZmMxL3RhZ05hbWVzL2NzbXRnNjAyMC90YWdWYWx1ZXMvY3NtdGd2MTY5Nj9hcGktdmVyc2lvbj0yMDE1LTExLTAx",
-=======
       "RequestUri": "/subscriptions/38b598fc-e57a-423f-b2e7-dc0ddb631f1f/tagNames/csmtg2933/tagValues/csmtgv3540?api-version=2016-02-01",
       "EncodedRequestUri": "L3N1YnNjcmlwdGlvbnMvMzhiNTk4ZmMtZTU3YS00MjNmLWIyZTctZGMwZGRiNjMxZjFmL3RhZ05hbWVzL2NzbXRnMjkzMy90YWdWYWx1ZXMvY3NtdGd2MzU0MD9hcGktdmVyc2lvbj0yMDE2LTAyLTAx",
->>>>>>> 4aecb5af
       "RequestMethod": "DELETE",
       "RequestBody": "",
       "RequestHeaders": {
@@ -252,18 +166,6 @@
           "no-cache"
         ],
         "x-ms-ratelimit-remaining-subscription-writes": [
-<<<<<<< HEAD
-          "1197"
-        ],
-        "x-ms-request-id": [
-          "c6741af3-7ee9-46f7-9a35-a1422f6e25e5"
-        ],
-        "x-ms-correlation-request-id": [
-          "c6741af3-7ee9-46f7-9a35-a1422f6e25e5"
-        ],
-        "x-ms-routing-request-id": [
-          "CENTRALUS:20160124T000957Z:c6741af3-7ee9-46f7-9a35-a1422f6e25e5"
-=======
           "1196"
         ],
         "x-ms-request-id": [
@@ -274,32 +176,22 @@
         ],
         "x-ms-routing-request-id": [
           "CENTRALUS:20160308T032034Z:d556254d-5db2-494b-9abc-99c689bb9b3d"
->>>>>>> 4aecb5af
-        ],
-        "Strict-Transport-Security": [
-          "max-age=31536000; includeSubDomains"
-        ],
-        "Cache-Control": [
-          "no-cache"
-        ],
-        "Date": [
-<<<<<<< HEAD
-          "Sun, 24 Jan 2016 00:09:57 GMT"
-=======
+        ],
+        "Strict-Transport-Security": [
+          "max-age=31536000; includeSubDomains"
+        ],
+        "Cache-Control": [
+          "no-cache"
+        ],
+        "Date": [
           "Tue, 08 Mar 2016 03:20:33 GMT"
->>>>>>> 4aecb5af
         ]
       },
       "StatusCode": 200
     },
     {
-<<<<<<< HEAD
-      "RequestUri": "/subscriptions/45c0ad46-ae3f-493e-91ce-9297e0953fc1/tagNames/csmtg6020?api-version=2015-11-01",
-      "EncodedRequestUri": "L3N1YnNjcmlwdGlvbnMvNDVjMGFkNDYtYWUzZi00OTNlLTkxY2UtOTI5N2UwOTUzZmMxL3RhZ05hbWVzL2NzbXRnNjAyMD9hcGktdmVyc2lvbj0yMDE1LTExLTAx",
-=======
       "RequestUri": "/subscriptions/38b598fc-e57a-423f-b2e7-dc0ddb631f1f/tagNames/csmtg2933?api-version=2016-02-01",
       "EncodedRequestUri": "L3N1YnNjcmlwdGlvbnMvMzhiNTk4ZmMtZTU3YS00MjNmLWIyZTctZGMwZGRiNjMxZjFmL3RhZ05hbWVzL2NzbXRnMjkzMz9hcGktdmVyc2lvbj0yMDE2LTAyLTAx",
->>>>>>> 4aecb5af
       "RequestMethod": "DELETE",
       "RequestBody": "",
       "RequestHeaders": {
@@ -319,18 +211,6 @@
           "no-cache"
         ],
         "x-ms-ratelimit-remaining-subscription-writes": [
-<<<<<<< HEAD
-          "1196"
-        ],
-        "x-ms-request-id": [
-          "9a1d0b8d-408d-4953-a26f-b257c4803808"
-        ],
-        "x-ms-correlation-request-id": [
-          "9a1d0b8d-408d-4953-a26f-b257c4803808"
-        ],
-        "x-ms-routing-request-id": [
-          "CENTRALUS:20160124T000958Z:9a1d0b8d-408d-4953-a26f-b257c4803808"
-=======
           "1195"
         ],
         "x-ms-request-id": [
@@ -341,20 +221,15 @@
         ],
         "x-ms-routing-request-id": [
           "CENTRALUS:20160308T032034Z:39f8c982-6736-4515-adae-eac92f066b91"
->>>>>>> 4aecb5af
-        ],
-        "Strict-Transport-Security": [
-          "max-age=31536000; includeSubDomains"
-        ],
-        "Cache-Control": [
-          "no-cache"
-        ],
-        "Date": [
-<<<<<<< HEAD
-          "Sun, 24 Jan 2016 00:09:58 GMT"
-=======
+        ],
+        "Strict-Transport-Security": [
+          "max-age=31536000; includeSubDomains"
+        ],
+        "Cache-Control": [
+          "no-cache"
+        ],
+        "Date": [
           "Tue, 08 Mar 2016 03:20:34 GMT"
->>>>>>> 4aecb5af
         ]
       },
       "StatusCode": 200
@@ -362,20 +237,11 @@
   ],
   "Names": {
     "CreateListAndDeleteSubscriptionTagValue": [
-<<<<<<< HEAD
-      "csmtg6020",
-      "csmtgv1696"
-    ]
-  },
-  "Variables": {
-    "SubscriptionId": "45c0ad46-ae3f-493e-91ce-9297e0953fc1"
-=======
       "csmtg2933",
       "csmtgv3540"
     ]
   },
   "Variables": {
     "SubscriptionId": "38b598fc-e57a-423f-b2e7-dc0ddb631f1f"
->>>>>>> 4aecb5af
   }
 }