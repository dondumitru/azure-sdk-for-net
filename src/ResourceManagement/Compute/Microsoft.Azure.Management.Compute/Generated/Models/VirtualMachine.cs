// Copyright (c) Microsoft Corporation. All rights reserved.
// Licensed under the MIT License. See License.txt in the project root for
// license information.
// 
// Code generated by Microsoft (R) AutoRest Code Generator 0.14.0.0
// Changes may cause incorrect behavior and will be lost if the code is
// regenerated.

namespace Microsoft.Azure.Management.Compute.Models
{
    using System;
    using System.Linq;
    using System.Collections.Generic;
    using Newtonsoft.Json;
    using Microsoft.Rest;
    using Microsoft.Rest.Serialization;
    using Microsoft.Rest.Azure;

    /// <summary>
    /// Describes a Virtual Machine.
    /// </summary>
    public partial class VirtualMachine : Resource
    {
        /// <summary>
        /// Initializes a new instance of the VirtualMachine class.
        /// </summary>
        public VirtualMachine() { }

        /// <summary>
        /// Initializes a new instance of the VirtualMachine class.
        /// </summary>
        public VirtualMachine(string location, string id = default(string), string name = default(string), string type = default(string), IDictionary<string, string> tags = default(IDictionary<string, string>), Plan plan = default(Plan), IList<VirtualMachineExtension> resources = default(IList<VirtualMachineExtension>), HardwareProfile hardwareProfile = default(HardwareProfile), StorageProfile storageProfile = default(StorageProfile), OSProfile osProfile = default(OSProfile), NetworkProfile networkProfile = default(NetworkProfile), DiagnosticsProfile diagnosticsProfile = default(DiagnosticsProfile), SubResource availabilitySet = default(SubResource), string provisioningState = default(string), VirtualMachineInstanceView instanceView = default(VirtualMachineInstanceView), string licenseType = default(string))
            : base(location, id, name, type, tags)
        {
            Plan = plan;
            Resources = resources;
            HardwareProfile = hardwareProfile;
            StorageProfile = storageProfile;
            OsProfile = osProfile;
            NetworkProfile = networkProfile;
            DiagnosticsProfile = diagnosticsProfile;
            AvailabilitySet = availabilitySet;
            ProvisioningState = provisioningState;
            InstanceView = instanceView;
            LicenseType = licenseType;
        }

        /// <summary>
        /// Gets or sets the purchase plan when deploying virtual machine from
        /// VM Marketplace images.
        /// </summary>
        [JsonProperty(PropertyName = "plan")]
        public Plan Plan { get; set; }

        /// <summary>
        /// Gets the virtual machine child extension resources.
        /// </summary>
        [JsonProperty(PropertyName = "resources")]
        public IList<VirtualMachineExtension> Resources { get; private set; }

        /// <summary>
        /// Gets or sets the hardware profile.
        /// </summary>
        [JsonProperty(PropertyName = "properties.hardwareProfile")]
        public HardwareProfile HardwareProfile { get; set; }

        /// <summary>
        /// Gets or sets the storage profile.
        /// </summary>
        [JsonProperty(PropertyName = "properties.storageProfile")]
        public StorageProfile StorageProfile { get; set; }

        /// <summary>
        /// Gets or sets the OS profile.
        /// </summary>
        [JsonProperty(PropertyName = "properties.osProfile")]
        public OSProfile OsProfile { get; set; }

        /// <summary>
        /// Gets or sets the network profile.
        /// </summary>
        [JsonProperty(PropertyName = "properties.networkProfile")]
        public NetworkProfile NetworkProfile { get; set; }

        /// <summary>
        /// Gets or sets the diagnostics profile.
        /// </summary>
        [JsonProperty(PropertyName = "properties.diagnosticsProfile")]
        public DiagnosticsProfile DiagnosticsProfile { get; set; }

        /// <summary>
        /// Gets or sets the reference Id of the availailbity set to which
        /// this virtual machine belongs.
        /// </summary>
        [JsonProperty(PropertyName = "properties.availabilitySet")]
        public SubResource AvailabilitySet { get; set; }

        /// <summary>
        /// Gets or sets the provisioning state, which only appears in the
        /// response.
        /// </summary>
        [JsonProperty(PropertyName = "properties.provisioningState")]
        public string ProvisioningState { get; set; }

        /// <summary>
        /// Gets the virtual machine instance view.
        /// </summary>
        [JsonProperty(PropertyName = "properties.instanceView")]
        public VirtualMachineInstanceView InstanceView { get; private set; }

        /// <summary>
<<<<<<< HEAD
=======
        /// Gets or sets the license type, which is for bring your own license
        /// scenario.
        /// </summary>
        [JsonProperty(PropertyName = "properties.licenseType")]
        public string LicenseType { get; set; }

        /// <summary>
>>>>>>> fbdfe481
        /// Validate the object. Throws ValidationException if validation fails.
        /// </summary>
        public override void Validate()
        {
            base.Validate();
            if (this.Resources != null)
            {
                foreach (var element in this.Resources)
                {
                    if (element != null)
                    {
                        element.Validate();
                    }
                }
            }
            if (this.StorageProfile != null)
            {
                this.StorageProfile.Validate();
            }
        }
    }
}<|MERGE_RESOLUTION|>--- conflicted
+++ resolved
@@ -109,8 +109,6 @@
         public VirtualMachineInstanceView InstanceView { get; private set; }
 
         /// <summary>
-<<<<<<< HEAD
-=======
         /// Gets or sets the license type, which is for bring your own license
         /// scenario.
         /// </summary>
@@ -118,7 +116,6 @@
         public string LicenseType { get; set; }
 
         /// <summary>
->>>>>>> fbdfe481
         /// Validate the object. Throws ValidationException if validation fails.
         /// </summary>
         public override void Validate()
