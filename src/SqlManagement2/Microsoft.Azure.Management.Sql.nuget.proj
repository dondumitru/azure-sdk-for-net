--- conflicted
+++ resolved
@@ -5,11 +5,7 @@
     Microsoft.WindowsAzure.Management.Sql
     -->
     <SdkNuGetPackage Include="Microsoft.Azure.Management.Sql">
-<<<<<<< HEAD
-      <PackageVersion>0.13.1-prerelease</PackageVersion>
-=======
-      <PackageVersion>0.14.0-prerelease</PackageVersion>
->>>>>>> b5e35c86
+      <PackageVersion>0.14.1-prerelease</PackageVersion>
       <Folder>$(MSBuildThisFileDirectory)</Folder>
     </SdkNuGetPackage>
   </ItemGroup>
